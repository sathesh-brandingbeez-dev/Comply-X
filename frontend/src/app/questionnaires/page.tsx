'use client';

import { useState, useEffect, useMemo } from 'react';
import Link from 'next/link';
import { DashboardLayout } from '@/components/layout/dashboard-layout';
import { Card } from '@/components/ui/card';
import { Button } from '@/components/ui/button';
import {
  Plus,
  Search,
  Filter,
  BarChart3,
  Settings,
  Play,
  Pause,
  Archive,
  Share2,
  Pencil,
  ExternalLink,
  Copy,
  Trash2,
  Download,
  Sparkles,
} from 'lucide-react';
import { Input } from '@/components/ui/input';
import { Select, SelectContent, SelectItem, SelectTrigger, SelectValue } from '@/components/ui/select';
import { Badge } from '@/components/ui/badge';
import { Dialog, DialogContent, DialogHeader, DialogTitle, DialogTrigger } from '@/components/ui/dialog';
import {
  DropdownMenu,
  DropdownMenuContent,
  DropdownMenuItem,
  DropdownMenuLabel,
  DropdownMenuSeparator,
  DropdownMenuTrigger,
} from '@/components/ui/dropdown-menu';
import { QuestionnaireBuilder } from '@/components/questionnaires/questionnaire-builder';
import { QuestionnaireStats } from '@/components/questionnaires/questionnaire-stats';

type QuestionnaireStatus = 'draft' | 'active' | 'paused' | 'closed' | 'archived';
type QuestionnaireType = 'assessment' | 'survey' | 'checklist' | 'evaluation';

interface Questionnaire {
  id: number;
  title: string;
  description: string;
  status: QuestionnaireStatus;
  type: QuestionnaireType;
  created_at: string;
  updated_at: string;
  questions: any[];
  responses?: number;
  completion_rate?: number;
  ai_readiness_score?: number;
}

export default function QuestionnairePage() {
  const [questionnaires, setQuestionnaires] = useState<Questionnaire[]>([]);
  const [loading, setLoading] = useState(true);
  const [searchTerm, setSearchTerm] = useState('');
  const [statusFilter, setStatusFilter] = useState<string>('all');
  const [typeFilter, setTypeFilter] = useState<string>('all');
  const [sortBy, setSortBy] = useState<'last_modified' | 'name' | 'created_at' | 'responses'>('last_modified');
  const [isBuilderOpen, setIsBuilderOpen] = useState(false);
  const [selectedQuestionnaire, setSelectedQuestionnaire] = useState<Questionnaire | null>(null);

  useEffect(() => {
    setTimeout(() => {
      setQuestionnaires([
        {
          id: 1,
          title: 'Third-Party Compliance Assessment',
          description: 'Structured assessment to evaluate vendor compliance posture across control domains.',
          status: 'active',
          type: 'assessment',
          created_at: '2024-01-02',
          updated_at: '2024-02-18',
          questions: [
            { id: 1, type: 'rating', text: "Rate the vendor's access management maturity (1-5)" },
            {
              id: 2,
              type: 'multiple_choice',
              text: 'Select evidence types provided',
              options: ['SOC 2', 'ISO 27001', 'Policy Extracts', 'Pen Test'],
            },
            { id: 3, type: 'textarea', text: 'Outline remediation plans for any critical gaps' },
          ],
          responses: 42,
          completion_rate: 92,
          ai_readiness_score: 88,
        },
        {
          id: 2,
          title: 'Employee Awareness Pulse Survey',
          description: 'Quick pulse survey to gauge employee awareness of the new compliance policy roll-out.',
          status: 'draft',
          type: 'survey',
          created_at: '2024-02-05',
          updated_at: '2024-02-12',
          questions: [
            { id: 1, type: 'yes_no', text: 'Have you read the updated compliance handbook?' },
            {
              id: 2,
              type: 'single_choice',
              text: 'How confident do you feel about reporting violations?',
              options: ['Very confident', 'Somewhat confident', 'Not sure', 'Not confident'],
            },
            { id: 3, type: 'text', text: 'What additional support would help you stay compliant?' },
          ],
          responses: 0,
          completion_rate: 0,
          ai_readiness_score: 64,
        },
        {
          id: 3,
          title: 'Branch Audit Checklist',
          description: 'Pre-audit checklist to ensure physical branches have completed mandatory safety tasks.',
          status: 'paused',
          type: 'checklist',
          created_at: '2024-01-18',
          updated_at: '2024-02-01',
          questions: [
            { id: 1, type: 'yes_no', text: 'Access logs reviewed for the past 30 days?' },
            { id: 2, type: 'file_upload', text: 'Upload latest emergency drill attendance sheet.' },
            { id: 3, type: 'signature', text: 'Branch manager approval signature.' },
          ],
          responses: 18,
          completion_rate: 73,
          ai_readiness_score: 71,
        },
      ]);
      setLoading(false);
    }, 600);
  }, []);

  const filteredQuestionnaires = useMemo(() => {
    const filtered = questionnaires.filter((q) => {
      const matchesSearch =
        q.title.toLowerCase().includes(searchTerm.toLowerCase()) ||
        q.description.toLowerCase().includes(searchTerm.toLowerCase());
      const matchesStatus = statusFilter === 'all' || q.status === statusFilter;
      const matchesType = typeFilter === 'all' || q.type === typeFilter;
      return matchesSearch && matchesStatus && matchesType;
    });

    const sorted = [...filtered].sort((a, b) => {
      switch (sortBy) {
        case 'name':
          return a.title.localeCompare(b.title);
        case 'created_at':
          return new Date(b.created_at).getTime() - new Date(a.created_at).getTime();
        case 'responses':
          return (b.responses || 0) - (a.responses || 0);
        case 'last_modified':
        default:
          return new Date(b.updated_at).getTime() - new Date(a.updated_at).getTime();
      }
    });

    return sorted;
  }, [questionnaires, searchTerm, statusFilter, typeFilter, sortBy]);

  const getStatusColor = (status: QuestionnaireStatus) => {
    switch (status) {
      case 'active':
        return 'bg-green-100 text-green-800';
      case 'draft':
        return 'bg-gray-100 text-gray-800';
      case 'paused':
        return 'bg-yellow-100 text-yellow-800';
      case 'closed':
        return 'bg-blue-100 text-blue-800';
      case 'archived':
        return 'bg-red-100 text-red-800';
      default:
        return 'bg-gray-100 text-gray-800';
    }
  };

  const getStatusIcon = (status: QuestionnaireStatus) => {
    switch (status) {
      case 'active':
        return <Play className="h-3 w-3" />;
      case 'paused':
        return <Pause className="h-3 w-3" />;
      case 'archived':
        return <Archive className="h-3 w-3" />;
      default:
        return null;
    }
  };

  const typeLabel: Record<QuestionnaireType, string> = {
    assessment: 'Assessment',
    survey: 'Survey',
    checklist: 'Checklist',
    evaluation: 'Evaluation',
  };

  if (loading) {
    return (
      <div className="p-6">
        <div className="space-y-4">
          <div className="h-8 bg-gray-200 rounded animate-pulse" />
          <div className="grid grid-cols-1 md:grid-cols-2 lg:grid-cols-3 gap-4">
            {[1, 2, 3].map((i) => (
              <div key={i} className="h-48 bg-gray-200 rounded animate-pulse" />
            ))}
          </div>
        </div>
      </div>
    );
  }

  return (
    <DashboardLayout>
      <div className="p-6 space-y-6">
        <div className="space-y-4">
          <div className="flex flex-col xl:flex-row xl:items-center xl:justify-between gap-4">
            <div>
              <h1 className="text-2xl font-bold">Questionnaire Builder</h1>
              <p className="text-gray-600">
                Create assessments, automate reviews, and monitor response quality in one workspace.
              </p>
            </div>
            <div className="flex items-center gap-2">
              <DropdownMenu>
                <DropdownMenuTrigger asChild>
                  <Button variant="outline" className="gap-2">
                    <Filter className="h-4 w-4" />
                    Import Template
                  </Button>
                </DropdownMenuTrigger>
                <DropdownMenuContent align="end">
                  <DropdownMenuLabel>Import template</DropdownMenuLabel>
                  <DropdownMenuSeparator />
                  <DropdownMenuItem onClick={() => console.log('Import Compliance Assessment')}>
                    Compliance Assessment
                  </DropdownMenuItem>
                  <DropdownMenuItem onClick={() => console.log('Import Risk Evaluation')}>
                    Risk Evaluation
                  </DropdownMenuItem>
                  <DropdownMenuItem onClick={() => console.log('Import Audit Checklist')}>
                    Audit Checklist
                  </DropdownMenuItem>
                  <DropdownMenuItem onClick={() => console.log('Import Vendor Assessment')}>
                    Vendor Assessment
                  </DropdownMenuItem>
                  <DropdownMenuItem onClick={() => console.log('Import Employee Survey')}>
                    Employee Survey
                  </DropdownMenuItem>
                  <DropdownMenuItem onClick={() => console.log('Import Custom Template')}>
                    Custom Template
                  </DropdownMenuItem>
                </DropdownMenuContent>
              </DropdownMenu>
              <Dialog open={isBuilderOpen} onOpenChange={setIsBuilderOpen}>
                <DialogTrigger asChild>
                  <Button onClick={() => setSelectedQuestionnaire(null)}>
                    <Plus className="h-4 w-4 mr-2" />
                    Create Questionnaire
                  </Button>
                </DialogTrigger>
<<<<<<< HEAD
                <DialogContent className="max-w-5xl max-h-[85vh] overflow-hidden p-0">
                  <div className="flex h-full flex-col">
                    <DialogHeader className="px-6 py-4 border-b">
                      <DialogTitle className="text-left">
                        {selectedQuestionnaire ? 'Edit Questionnaire' : 'Create New Questionnaire'}
                      </DialogTitle>
                    </DialogHeader>
                    <div className="flex-1 overflow-y-auto px-6 pb-6">
                      <QuestionnaireBuilder
                        questionnaire={selectedQuestionnaire}
                        onSave={() => setIsBuilderOpen(false)}
                        onCancel={() => setIsBuilderOpen(false)}
                      />
                    </div>
                  </div>
=======
                <DialogContent className="max-w-5xl">
                  <DialogHeader>
                    <DialogTitle>{selectedQuestionnaire ? 'Edit Questionnaire' : 'Create New Questionnaire'}</DialogTitle>
                  </DialogHeader>
                  <QuestionnaireBuilder
                    questionnaire={selectedQuestionnaire}
                    onSave={() => setIsBuilderOpen(false)}
                    onCancel={() => setIsBuilderOpen(false)}
                  />
>>>>>>> 3352cc0c
                </DialogContent>
              </Dialog>
            </div>
          </div>

          <Card className="p-4">
            <div className="flex flex-col xl:flex-row xl:items-center xl:justify-between gap-4">
              <div className="flex flex-1 items-center gap-2">
                <Search className="h-4 w-4 text-gray-400" />
                <Input
                  placeholder="Search questionnaires"
                  value={searchTerm}
                  onChange={(e) => setSearchTerm(e.target.value)}
                  className="w-full"
                />
              </div>
              <div className="flex flex-wrap items-center gap-4">
                <Select value={typeFilter} onValueChange={setTypeFilter}>
                  <SelectTrigger className="w-40">
                    <SelectValue placeholder="All Types" />
                  </SelectTrigger>
                  <SelectContent>
                    <SelectItem value="all">All Types</SelectItem>
                    <SelectItem value="assessment">Assessment</SelectItem>
                    <SelectItem value="survey">Survey</SelectItem>
                    <SelectItem value="checklist">Checklist</SelectItem>
                    <SelectItem value="evaluation">Evaluation</SelectItem>
                  </SelectContent>
                </Select>
                <Select value={statusFilter} onValueChange={setStatusFilter}>
                  <SelectTrigger className="w-40">
                    <SelectValue placeholder="Filter by status" />
                  </SelectTrigger>
                  <SelectContent>
                    <SelectItem value="all">All Status</SelectItem>
                    <SelectItem value="active">Active</SelectItem>
                    <SelectItem value="draft">Draft</SelectItem>
                    <SelectItem value="paused">Paused</SelectItem>
                    <SelectItem value="closed">Closed</SelectItem>
                    <SelectItem value="archived">Archived</SelectItem>
                  </SelectContent>
                </Select>
                <Select value={sortBy} onValueChange={(value: typeof sortBy) => setSortBy(value)}>
                  <SelectTrigger className="w-44">
                    <SelectValue placeholder="Sort by" />
                  </SelectTrigger>
                  <SelectContent>
                    <SelectItem value="last_modified">Last Modified</SelectItem>
                    <SelectItem value="name">Name</SelectItem>
                    <SelectItem value="created_at">Created Date</SelectItem>
                    <SelectItem value="responses">Response Count</SelectItem>
                  </SelectContent>
                </Select>
              </div>
            </div>
          </Card>
        </div>

        <QuestionnaireStats questionnaires={questionnaires} />

        <div className="grid grid-cols-1 md:grid-cols-2 xl:grid-cols-3 gap-6">
          {filteredQuestionnaires.map((questionnaire) => (
            <Card key={questionnaire.id} className="p-6 hover:shadow-lg transition-shadow border border-gray-100">
              <div className="flex justify-between items-start gap-3">
                <div className="space-y-1">
                  <div className="flex items-center gap-2">
                    <h3 className="font-semibold text-lg line-clamp-1">{questionnaire.title}</h3>
                    {questionnaire.ai_readiness_score && (
                      <Badge variant="secondary" className="gap-1 text-xs">
                        <Sparkles className="h-3 w-3" />
                        AI {questionnaire.ai_readiness_score}
                      </Badge>
                    )}
                  </div>
                  <p className="text-sm text-gray-600 line-clamp-2">{questionnaire.description}</p>
                </div>
                <DropdownMenu>
                  <DropdownMenuTrigger asChild>
                    <Button variant="ghost" size="icon" className="h-8 w-8">
                      <Settings className="h-4 w-4" />
                    </Button>
                  </DropdownMenuTrigger>
                  <DropdownMenuContent align="end">
                    <DropdownMenuItem
                      onClick={() => {
                        setSelectedQuestionnaire(questionnaire);
                        setIsBuilderOpen(true);
                      }}
                    >
                      <Pencil className="h-4 w-4 mr-2" />
                      Edit Questionnaire
                    </DropdownMenuItem>
                    <DropdownMenuItem>
                      <ExternalLink className="h-4 w-4 mr-2" />
                      View Responses
                    </DropdownMenuItem>
                    <DropdownMenuItem>
                      <Copy className="h-4 w-4 mr-2" />
                      Duplicate
                    </DropdownMenuItem>
                    <DropdownMenuItem>
                      <Download className="h-4 w-4 mr-2" />
                      Export Results
                    </DropdownMenuItem>
                    <DropdownMenuItem>
                      <Share2 className="h-4 w-4 mr-2" />
                      Share Link
                    </DropdownMenuItem>
                    <DropdownMenuItem>
                      <Archive className="h-4 w-4 mr-2" />
                      Archive
                    </DropdownMenuItem>
                    <DropdownMenuSeparator />
                    <DropdownMenuItem className="text-red-600">
                      <Trash2 className="h-4 w-4 mr-2" />
                      Delete
                    </DropdownMenuItem>
                  </DropdownMenuContent>
                </DropdownMenu>
              </div>

              <div className="mt-4 flex flex-wrap items-center gap-2">
                <Badge variant="outline" className="capitalize">
                  {typeLabel[questionnaire.type]}
                </Badge>
                <Badge className={`${getStatusColor(questionnaire.status)} flex items-center gap-1`}>
                  {getStatusIcon(questionnaire.status)}
                  {questionnaire.status.charAt(0).toUpperCase() + questionnaire.status.slice(1)}
                </Badge>
              </div>

              <div className="mt-6 grid grid-cols-2 gap-4 text-sm">
                <div>
                  <p className="text-gray-500">Questions</p>
                  <p className="font-semibold">{questionnaire.questions.length}</p>
                </div>
                <div>
                  <p className="text-gray-500">Responses</p>
                  <p className="font-semibold">{questionnaire.responses || 0}</p>
                </div>
                <div>
                  <p className="text-gray-500">Last Modified</p>
                  <p className="font-semibold">{new Date(questionnaire.updated_at).toLocaleDateString()}</p>
                </div>
                <div>
                  <p className="text-gray-500">Completion</p>
                  <p className="font-semibold">{questionnaire.completion_rate ?? 0}%</p>
                </div>
              </div>

              <div className="mt-4 space-y-3">
                <div className="flex justify-between text-xs text-gray-500">
                  <span>Completion Trend</span>
                  <span>{questionnaire.completion_rate ?? 0}%</span>
                </div>
                <div className="w-full bg-gray-200 rounded-full h-2">
                  <div
                    className="bg-blue-600 h-2 rounded-full"
                    style={{ width: `${questionnaire.completion_rate ?? 0}%` }}
                  />
                </div>
              </div>

              <div className="mt-6 flex flex-wrap justify-between items-center gap-3 text-xs text-gray-500">
                <span>Created {new Date(questionnaire.created_at).toLocaleDateString()}</span>
                <Link
                  href={`/questionnaires/responses?questionnaireId=${questionnaire.id}`}
                  className="text-blue-600 hover:underline flex items-center gap-1"
                >
                  <BarChart3 className="h-3 w-3" />
                  Open Response Dashboard
                </Link>
              </div>
            </Card>
          ))}
        </div>

        {filteredQuestionnaires.length === 0 && (
          <Card className="p-12 text-center">
            <div className="space-y-4">
              <div className="mx-auto w-16 h-16 bg-gray-100 rounded-full flex items-center justify-center">
                <BarChart3 className="h-8 w-8 text-gray-400" />
              </div>
              <div>
                <h3 className="font-semibold text-lg">No questionnaires found</h3>
                <p className="text-gray-600">
                  {searchTerm || statusFilter !== 'all' || typeFilter !== 'all'
                    ? 'Try adjusting your search, type, or status filters'
                    : 'Create your first questionnaire to get started'}
                </p>
              </div>
              {!searchTerm && statusFilter === 'all' && typeFilter === 'all' && (
                <Button onClick={() => setIsBuilderOpen(true)}>
                  <Plus className="h-4 w-4 mr-2" />
                  Create Questionnaire
                </Button>
              )}
            </div>
          </Card>
        )}
      </div>
    </DashboardLayout>
  );
}<|MERGE_RESOLUTION|>--- conflicted
+++ resolved
@@ -261,7 +261,6 @@
                     Create Questionnaire
                   </Button>
                 </DialogTrigger>
-<<<<<<< HEAD
                 <DialogContent className="max-w-5xl max-h-[85vh] overflow-hidden p-0">
                   <div className="flex h-full flex-col">
                     <DialogHeader className="px-6 py-4 border-b">
@@ -277,22 +276,11 @@
                       />
                     </div>
                   </div>
-=======
-                <DialogContent className="max-w-5xl">
-                  <DialogHeader>
-                    <DialogTitle>{selectedQuestionnaire ? 'Edit Questionnaire' : 'Create New Questionnaire'}</DialogTitle>
-                  </DialogHeader>
-                  <QuestionnaireBuilder
-                    questionnaire={selectedQuestionnaire}
-                    onSave={() => setIsBuilderOpen(false)}
-                    onCancel={() => setIsBuilderOpen(false)}
-                  />
->>>>>>> 3352cc0c
                 </DialogContent>
               </Dialog>
             </div>
           </div>
-
+          
           <Card className="p-4">
             <div className="flex flex-col xl:flex-row xl:items-center xl:justify-between gap-4">
               <div className="flex flex-1 items-center gap-2">
