--- conflicted
+++ resolved
@@ -261,25 +261,7 @@
                     Create Questionnaire
                   </Button>
                 </DialogTrigger>
-<<<<<<< HEAD
-                <DialogContent className="max-w-5xl max-h-[85vh] overflow-hidden p-0">
-                  <div className="flex h-full flex-col">
-                    <DialogHeader className="px-6 py-4 border-b">
-                      <DialogTitle className="text-left">
-                        {selectedQuestionnaire ? 'Edit Questionnaire' : 'Create New Questionnaire'}
-                      </DialogTitle>
-                    </DialogHeader>
-                    <div className="flex-1 overflow-y-auto px-6 pb-6">
-                      <QuestionnaireBuilder
-                        questionnaire={selectedQuestionnaire}
-                        onSave={() => setIsBuilderOpen(false)}
-                        onCancel={() => setIsBuilderOpen(false)}
-                      />
-                    </div>
-                  </div>
-                </DialogContent>
-              </Dialog>
-=======
+
                 <DialogContent className="max-w-4xl max-h-[90vh] overflow-y-auto">
             <DialogHeader>
               <DialogTitle>
@@ -293,7 +275,7 @@
             />
           </DialogContent>
         </Dialog>
->>>>>>> e93870a2
+
             </div>
           </div>
           
